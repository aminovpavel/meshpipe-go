--- conflicted
+++ resolved
@@ -1,14 +1,7 @@
-<<<<<<< HEAD
-# Meshtastic Capture Service — Architecture Draft
-
-## Overview
-The Go capture service ingests Meshtastic MQTT messages, applies optional decryption, decodes protobuf payloads, and writes normalized records into SQLite. Meshworks Malla deploys this build today, but the architecture is intentionally generic so any Meshtastic installation can reuse the same pipeline and schema.
-=======
 # Meshpipe — Architecture Draft
 
 ## Overview
 Meshpipe ingests Meshtastic MQTT messages, applies optional decryption, decodes protobuf payloads, and writes normalized records into SQLite. Meshworks Malla deploys this build today, but the architecture is intentionally generic so any Meshtastic installation can reuse the same pipeline and schema.
->>>>>>> 5058ba67
 
 ```
 +-----------+       +-----------------+       +-----------------+
